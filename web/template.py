"""
simple, elegant templating
(part of web.py)

Template design:

Template string is split into tokens and the tokens are combined into nodes.
Parse tree is a nodelist. TextNode and ExpressionNode are simple nodes and
for-loop, if-loop etc are block nodes, which contain multiple child nodes.

Each node can emit some python string. python string emitted by the
root node is validated for safeeval and executed using python in the given environment.

Enough care is taken to make sure the generated code and the template has line to line match,
so that the error messages can point to exact line number in template. (It doesn't work in some cases still.)

Grammar:

    template -> defwith sections
    defwith -> '$def with (' arguments ')' | ''
    sections -> section*
    section -> block | assignment | line

    assignment -> '$ ' <assignment expression>
    line -> (text|expr)*
    text -> <any characters other than $>
    expr -> '$' pyexpr | '$(' pyexpr ')' | '${' pyexpr '}'
    pyexpr -> <python expression>
"""

import ast
import builtins
import glob
import os
import sys
import tokenize
<<<<<<< HEAD
import builtins
=======
from io import open
from functools import partial
>>>>>>> ecd9a8af

from .net import websafe
from .utils import re_compile, safestr, safeunicode, storage
from .webapi import config

__all__ = [
    "Template",
    "Render",
    "render",
    "frender",
    "ParseError",
    "SecurityError",
    "test",
]


from collections.abc import MutableMapping


def splitline(text):
    r"""
    Splits the given text at newline.

        >>> splitline('foo\nbar')
        ('foo\n', 'bar')
        >>> splitline('foo')
        ('foo', '')
        >>> splitline('')
        ('', '')
    """
    index = text.find("\n") + 1
    if index:
        return text[:index], text[index:]
    else:
        return text, ""


class Parser:
    """Parser Base."""

    def __init__(self):
        self.statement_nodes = STATEMENT_NODES
        self.keywords = KEYWORDS

    def parse(self, text, name="<template>"):
        self.text = text
        self.name = name

        defwith, text = self.read_defwith(text)
        suite = self.read_suite(text)
        return DefwithNode(defwith, suite)

    def read_defwith(self, text):
        if text.startswith("$def with"):
            defwith, text = splitline(text)
            defwith = defwith[1:].strip()  # strip $ and spaces
            return defwith, text
        else:
            return "", text

    def read_section(self, text):
        r"""Reads one section from the given text.

        section -> block | assignment | line

            >>> read_section = Parser().read_section
            >>> read_section('foo\nbar\n')
            (<line: [t'foo\n']>, 'bar\n')
            >>> read_section('$ a = b + 1\nfoo\n')
            (<assignment: 'a = b + 1'>, 'foo\n')

        read_section('$for in range(10):\n    hello $i\nfoo)
        """
        if text.lstrip(" ").startswith("$"):
            index = text.index("$")
            begin_indent, text2 = text[:index], text[index + 1 :]
            ahead = self.python_lookahead(text2)

            if ahead == "var":
                return self.read_var(text2)
            elif ahead in self.statement_nodes:
                return self.read_block_section(text2, begin_indent)
            elif ahead in self.keywords:
                return self.read_keyword(text2)
            elif ahead.strip() == "":
                # assignments starts with a space after $
                # ex: $ a = b + 2
                return self.read_assignment(text2)
        return self.readline(text)

    def read_var(self, text):
        r"""Reads a var statement.

        >>> read_var = Parser().read_var
        >>> read_var('var x=10\nfoo')
        (<var: x = 10>, 'foo')
        >>> read_var('var x: hello $name\nfoo')
        (<var: x = join_(u'hello ', escape_(name, True))>, 'foo')
        """
        line, text = splitline(text)
        tokens = self.python_tokens(line)
        if len(tokens) < 4:
            raise SyntaxError("Invalid var statement")

        name = tokens[1]
        sep = tokens[2]
        value = line.split(sep, 1)[1].strip()

        if sep == "=":
            pass  # no need to process value
        elif sep == ":":
            # @@ Hack for backward-compatability
            if tokens[3] == "\n":  # multi-line var statement
                block, text = self.read_indented_block(text, "    ")
                lines = [self.readline(x)[0] for x in block.splitlines()]
                nodes = []
                for x in lines:
                    nodes.extend(x.nodes)
                    nodes.append(TextNode("\n"))
            else:  # single-line var statement
                linenode, _ = self.readline(value)
                nodes = linenode.nodes
            parts = [node.emit("") for node in nodes]
            value = "join_(%s)" % ", ".join(parts)
        else:
            raise SyntaxError("Invalid var statement")
        return VarNode(name, value), text

    def read_suite(self, text):
        r"""Reads section by section till end of text.

        >>> read_suite = Parser().read_suite
        >>> read_suite('hello $name\nfoo\n')
        [<line: [t'hello ', $name, t'\n']>, <line: [t'foo\n']>]
        """
        sections = []
        while text:
            section, text = self.read_section(text)
            sections.append(section)
        return SuiteNode(sections)

    def readline(self, text):
        r"""Reads one line from the text. Newline is suppressed if the line ends with \.

        >>> readline = Parser().readline
        >>> readline('hello $name!\nbye!')
        (<line: [t'hello ', $name, t'!\n']>, 'bye!')
        >>> readline('hello $name!\\\nbye!')
        (<line: [t'hello ', $name, t'!']>, 'bye!')
        >>> readline('$f()\n\n')
        (<line: [$f(), t'\n']>, '\n')
        """
        line, text = splitline(text)

        # suppress new line if line ends with \
        if line.endswith("\\\n"):
            line = line[:-2]

        nodes = []
        while line:
            node, line = self.read_node(line)
            nodes.append(node)

        return LineNode(nodes), text

    def read_node(self, text):
        r"""Reads a node from the given text and returns the node and remaining text.

        >>> read_node = Parser().read_node
        >>> read_node('hello $name')
        (t'hello ', '$name')
        >>> read_node('$name')
        ($name, '')
        """
        if text.startswith("$$"):
            return TextNode("$"), text[2:]
        elif text.startswith("$#"):  # comment
            line, text = splitline(text)
            return TextNode("\n"), text
        elif text.startswith("$"):
            text = text[1:]  # strip $
            if text.startswith(":"):
                escape = False
                text = text[1:]  # strip :
            else:
                escape = True
            return self.read_expr(text, escape=escape)
        else:
            return self.read_text(text)

    def read_text(self, text):
        r"""Reads a text node from the given text.

        >>> read_text = Parser().read_text
        >>> read_text('hello $name')
        (t'hello ', '$name')
        """
        index = text.find("$")
        if index < 0:
            return TextNode(text), ""
        else:
            return TextNode(text[:index]), text[index:]

    def read_keyword(self, text):
        line, text = splitline(text)
        return StatementNode(line.strip() + "\n"), text

    def read_expr(self, text, escape=True):
        """Reads a python expression from the text and returns the expression and remaining text.

        expr -> simple_expr | paren_expr
        simple_expr -> id extended_expr
        extended_expr -> attr_access | paren_expr extended_expr | ''
        attr_access -> dot id extended_expr
        paren_expr -> [ tokens ] | ( tokens ) | { tokens }

            >>> read_expr = Parser().read_expr
            >>> read_expr("name")
            ($name, '')
            >>> read_expr("a.b and c")
            ($a.b, ' and c')
            >>> read_expr("a. b")
            ($a, '. b')
            >>> read_expr("name</h1>")
            ($name, '</h1>')
            >>> read_expr("(limit)ing")
            ($(limit), 'ing')
            >>> read_expr('a[1, 2][:3].f(1+2, "weird string[).", 3 + 4) done.')
            ($a[1, 2][:3].f(1+2, "weird string[).", 3 + 4), ' done.')
        """

        def simple_expr():
            identifier()
            extended_expr()

        def identifier():
            next(tokens)

        def extended_expr():
            lookahead = tokens.lookahead()
            if lookahead is None:
                return
            elif lookahead.value == ".":
                attr_access()
            elif lookahead.value in parens:
                paren_expr()
                extended_expr()
            else:
                return

        def attr_access():
            from token import NAME  # python token constants

            if tokens.lookahead2().type == NAME:
                next(tokens)  # consume dot
                identifier()
                extended_expr()

        def paren_expr():
            begin = next(tokens).value
            end = parens[begin]
            while True:
                if tokens.lookahead().value in parens:
                    paren_expr()
                else:
                    t = next(tokens)
                    if t.value == end:
                        break
            return

        parens = {"(": ")", "[": "]", "{": "}"}

        def get_tokens(text):
            """tokenize text using python tokenizer.
            Python tokenizer ignores spaces, but they might be important in some cases.
            This function introduces dummy space tokens when it identifies any ignored space.
            Each token is a storage object containing type, value, begin and end.
            """
            i = iter([text])
            readline = lambda: next(i)
            end = None
            for t in tokenize.generate_tokens(readline):
                t = storage(type=t[0], value=t[1], begin=t[2], end=t[3])
                if end is not None and end != t.begin:
                    _, x1 = end
                    _, x2 = t.begin
                    yield storage(type=-1, value=text[x1:x2], begin=end, end=t.begin)
                end = t.end
                yield t

        class BetterIter:
            """Iterator like object with 2 support for 2 look aheads."""

            def __init__(self, items):
                self.iteritems = iter(items)
                self.items = []
                self.position = 0
                self.current_item = None

            def lookahead(self):
                if len(self.items) <= self.position:
                    self.items.append(self._next())
                return self.items[self.position]

            def _next(self):
                try:
                    return next(self.iteritems)
                except StopIteration:
                    return None

            def lookahead2(self):
                if len(self.items) <= self.position + 1:
                    self.items.append(self._next())
                return self.items[self.position + 1]

            def __next__(self):
                self.current_item = self.lookahead()
                self.position += 1
                return self.current_item

        tokens = BetterIter(get_tokens(text))

        if tokens.lookahead().value in parens:
            paren_expr()
        else:
            simple_expr()
        row, col = tokens.current_item.end
        return ExpressionNode(text[:col], escape=escape), text[col:]

    def read_assignment(self, text):
        r"""Reads assignment statement from text.

        >>> read_assignment = Parser().read_assignment
        >>> read_assignment('a = b + 1\nfoo')
        (<assignment: 'a = b + 1'>, 'foo')
        """
        line, text = splitline(text)
        return AssignmentNode(line.strip()), text

    def python_lookahead(self, text):
        """Returns the first python token from the given text.

        >>> python_lookahead = Parser().python_lookahead
        >>> python_lookahead('for i in range(10):')
        'for'
        >>> python_lookahead('else:')
        'else'
        >>> python_lookahead(' x = 1')
        ' '
        """
        i = iter([text])
        readline = lambda: next(i)
        tokens = tokenize.generate_tokens(readline)
        return next(tokens)[1]

    def python_tokens(self, text):
        i = iter([text])
        readline = lambda: next(i)
        tokens = tokenize.generate_tokens(readline)
        return [t[1] for t in tokens]

    def read_indented_block(self, text, indent):
        r"""Read a block of text. A block is what typically follows a for or it statement.
        It can be in the same line as that of the statement or an indented block.

            >>> read_indented_block = Parser().read_indented_block
            >>> read_indented_block('  a\n  b\nc', '  ')
            ('a\nb\n', 'c')
            >>> read_indented_block('  a\n    b\n  c\nd', '  ')
            ('a\n  b\nc\n', 'd')
            >>> read_indented_block('  a\n\n    b\nc', '  ')
            ('a\n\n  b\n', 'c')
        """
        if indent == "":
            return "", text

        block = ""
        while text:
            line, text2 = splitline(text)
            if line.strip() == "":
                block += "\n"
            elif line.startswith(indent):
                block += line[len(indent) :]
            else:
                break
            text = text2
        return block, text

    def read_statement(self, text):
        r"""Reads a python statement.

        >>> read_statement = Parser().read_statement
        >>> read_statement('for i in range(10): hello $name')
        ('for i in range(10):', ' hello $name')
        """
        tok = PythonTokenizer(text)
        tok.consume_till(":")
        return text[: tok.index], text[tok.index :]

    def read_block_section(self, text, begin_indent=""):
        r"""
            >>> read_block_section = Parser().read_block_section
            >>> read_block_section('for i in range(10): hello $i\nfoo')
            (<block: 'for i in range(10):', [<line: [t'hello ', $i, t'\n']>]>, 'foo')
            >>> read_block_section('for i in range(10):\n        hello $i\n    foo', begin_indent='    ')
            (<block: 'for i in range(10):', [<line: [t'hello ', $i, t'\n']>]>, '    foo')
            >>> read_block_section('for i in range(10):\n  hello $i\nfoo')
            (<block: 'for i in range(10):', [<line: [t'hello ', $i, t'\n']>]>, 'foo')

        With inline comment:

            >>> read_block_section('for i in range(10):  $# inline comment\n hello $i\nfoo')
            (<block: 'for i in range(10):', []>, ' hello $i\nfoo')
        """
        line, text = splitline(text)
        stmt, line = self.read_statement(line)
        keyword = self.python_lookahead(stmt)

        # if there is some thing left in the line
        if line.strip() and not line.lstrip().startswith("$#"):
            block = line.lstrip()
        else:

            def find_indent(text):
                rx = re_compile("  +")
                match = rx.match(text)
                first_indent = match and match.group(0)
                return first_indent or ""

            # find the indentation of the block by looking at the first line
            first_indent = find_indent(text)[len(begin_indent) :]

            # TODO: fix this special case
            if keyword == "code":
                indent = begin_indent + first_indent
            else:
                indent = begin_indent + min(first_indent, INDENT)

            block, text = self.read_indented_block(text, indent)

        return self.create_block_node(keyword, stmt, block, begin_indent), text

    def create_block_node(self, keyword, stmt, block, begin_indent):
        if keyword in self.statement_nodes:
            return self.statement_nodes[keyword](stmt, block, begin_indent)
        else:
            raise ParseError("Unknown statement: %s" % repr(keyword))


class PythonTokenizer:
    """Utility wrapper over python tokenizer."""

    def __init__(self, text):
        self.text = text
        i = iter([text])
        readline = lambda: next(i)
        self.tokens = tokenize.generate_tokens(readline)
        self.index = 0

    def consume_till(self, delim):
        """Consumes tokens till colon.

        >>> tok = PythonTokenizer('for i in range(10): hello $i')
        >>> tok.consume_till(':')
        >>> tok.text[:tok.index]
        'for i in range(10):'
        >>> tok.text[tok.index:]
        ' hello $i'
        """
        try:
            while True:
                t = next(self)
                if t.value == delim:
                    break
                elif t.value == "(":
                    self.consume_till(")")
                elif t.value == "[":
                    self.consume_till("]")
                elif t.value == "{":
                    self.consume_till("}")

                # if end of line is found, it is an exception.
                # Since there is no easy way to report the line number,
                # leave the error reporting to the python parser later
                # @@ This should be fixed.
                if t.value == "\n":
                    break
        except:
            # raise ParseError, "Expected %s, found end of line." % repr(delim)

            # raising ParseError doesn't show the line number.
            # if this error is ignored, then it will be caught when compiling the python code.
            return

    def __next__(self):
        type, t, begin, end, line = next(self.tokens)
        row, col = end
        self.index = col
        return storage(type=type, value=t, begin=begin, end=end)


class DefwithNode:
    def __init__(self, defwith, suite):
        if defwith:
            self.defwith = defwith.replace("with", "__template__") + ":"
            # offset 4 lines. for encoding, __lineoffset__, loop and self.
            self.defwith += "\n    __lineoffset__ = -4"
        else:
            self.defwith = "def __template__():"
            # offset 4 lines for encoding, __template__, __lineoffset__, loop and self.
            self.defwith += "\n    __lineoffset__ = -5"

        self.defwith += "\n    loop = ForLoop()"
        self.defwith += "\n    self = TemplateResult(); extend_ = self.extend"
        self.suite = suite
        self.end = "\n    return self"

    def emit(self, indent):
        encoding = "# coding: utf-8\n"
        return encoding + self.defwith + self.suite.emit(indent + INDENT) + self.end

    def __repr__(self):
        return "<defwith: %s, %s>" % (self.defwith, self.suite)


class TextNode:
    def __init__(self, value):
        self.value = value

    def emit(self, indent, begin_indent=""):
        return repr(safeunicode(self.value))

    def __repr__(self):
        return "t" + repr(self.value)


class ExpressionNode:
    def __init__(self, value, escape=True):
        self.value = value.strip()

        # convert ${...} to $(...)
        if value.startswith("{") and value.endswith("}"):
            self.value = "(" + self.value[1:-1] + ")"

        self.escape = escape

    def emit(self, indent, begin_indent=""):
        return "escape_(%s, %s)" % (self.value, bool(self.escape))

    def __repr__(self):
        if self.escape:
            escape = ""
        else:
            escape = ":"
        return "$%s%s" % (escape, self.value)


class AssignmentNode:
    def __init__(self, code):
        self.code = code

    def emit(self, indent, begin_indent=""):
        return indent + self.code + "\n"

    def __repr__(self):
        return "<assignment: %s>" % repr(self.code)


class LineNode:
    def __init__(self, nodes):
        self.nodes = nodes

    def emit(self, indent, text_indent="", name=""):
        text = [node.emit("") for node in self.nodes]
        if text_indent:
            text = [repr(text_indent)] + text

        return indent + "extend_([%s])\n" % ", ".join(text)

    def __repr__(self):
        return "<line: %s>" % repr(self.nodes)


INDENT = "    "  # 4 spaces


class BlockNode:
    def __init__(self, stmt, block, begin_indent=""):
        self.stmt = stmt
        self.suite = Parser().read_suite(block)
        self.begin_indent = begin_indent

    def emit(self, indent, text_indent=""):
        text_indent = self.begin_indent + text_indent
        out = indent + self.stmt + self.suite.emit(indent + INDENT, text_indent)
        return out

    def __repr__(self):
        return "<block: %s, %s>" % (repr(self.stmt), repr(self.suite))


class ForNode(BlockNode):
    def __init__(self, stmt, block, begin_indent=""):
        self.original_stmt = stmt
        tok = PythonTokenizer(stmt)
        tok.consume_till("in")
        a = stmt[: tok.index]  # for i in
        b = stmt[tok.index : -1]  # rest of for stmt excluding :
        stmt = a + " loop.setup(" + b.strip() + "):"
        BlockNode.__init__(self, stmt, block, begin_indent)

    def __repr__(self):
        return "<block: %s, %s>" % (repr(self.original_stmt), repr(self.suite))


class CodeNode:
    def __init__(self, stmt, block, begin_indent=""):
        # compensate one line for $code:
        self.code = "\n" + block

    def emit(self, indent, text_indent=""):
        import re

        rx = re.compile("^", re.M)
        return rx.sub(indent, self.code).rstrip(" ")

    def __repr__(self):
        return "<code: %s>" % repr(self.code)


class StatementNode:
    def __init__(self, stmt):
        self.stmt = stmt

    def emit(self, indent, begin_indent=""):
        return indent + self.stmt

    def __repr__(self):
        return "<stmt: %s>" % repr(self.stmt)


class IfNode(BlockNode):
    pass


class ElseNode(BlockNode):
    pass


class ElifNode(BlockNode):
    pass


class DefNode(BlockNode):
    def __init__(self, *a, **kw):
        BlockNode.__init__(self, *a, **kw)

        code = CodeNode("", "")
        code.code = "self = TemplateResult(); extend_ = self.extend\n"
        self.suite.sections.insert(0, code)

        code = CodeNode("", "")
        code.code = "return self\n"
        self.suite.sections.append(code)

    def emit(self, indent, text_indent=""):
        text_indent = self.begin_indent + text_indent
        out = indent + self.stmt + self.suite.emit(indent + INDENT, text_indent)
        return indent + "__lineoffset__ -= 3\n" + out


class VarNode:
    def __init__(self, name, value):
        self.name = name
        self.value = value

    def emit(self, indent, text_indent):
        return indent + "self[%s] = %s\n" % (repr(self.name), self.value)

    def __repr__(self):
        return "<var: %s = %s>" % (self.name, self.value)


class SuiteNode:
    """Suite is a list of sections."""

    def __init__(self, sections):
        self.sections = sections

    def emit(self, indent, text_indent=""):
        return "\n" + "".join([s.emit(indent, text_indent) for s in self.sections])

    def __repr__(self):
        return repr(self.sections)


STATEMENT_NODES = {
    "for": ForNode,
    "while": BlockNode,
    "if": IfNode,
    "elif": ElifNode,
    "else": ElseNode,
    "def": DefNode,
    "code": CodeNode,
}

KEYWORDS = ["pass", "break", "continue", "return"]

TEMPLATE_BUILTIN_NAMES = [
    "dict",
    "enumerate",
    "float",
    "int",
    "bool",
    "list",
    "long",
    "reversed",
    "set",
    "slice",
    "tuple",
    "xrange",
    "abs",
    "all",
    "any",
    "callable",
    "chr",
    "cmp",
    "divmod",
    "filter",
    "hex",
    "id",
    "isinstance",
    "iter",
    "len",
    "max",
    "min",
    "oct",
    "ord",
    "pow",
    "range",
    "round",
    "True",
    "False",
    "None",
    "__import__",  # some c-libraries like datetime requires __import__ to present in the namespace
]

TEMPLATE_BUILTINS = {
    name: getattr(builtins, name)
    for name in TEMPLATE_BUILTIN_NAMES
    if name in builtins.__dict__
}


class ForLoop:
    """
    Wrapper for expression in for stament to support loop.xxx helpers.

        >>> loop = ForLoop()
        >>> for x in loop.setup(['a', 'b', 'c']):
        ...     print(loop.index, loop.revindex, loop.parity, x)
        ...
        1 3 odd a
        2 2 even b
        3 1 odd c
        >>> loop.index
        Traceback (most recent call last):
            ...
        AttributeError: index
    """

    def __init__(self):
        self._ctx = None

    def __getattr__(self, name):
        if self._ctx is None:
            raise AttributeError(name)
        else:
            return getattr(self._ctx, name)

    def setup(self, seq):
        self._push()
        return self._ctx.setup(seq)

    def _push(self):
        self._ctx = ForLoopContext(self, self._ctx)

    def _pop(self):
        self._ctx = self._ctx.parent


class ForLoopContext:
    """Stackable context for ForLoop to support nested for loops."""

    def __init__(self, forloop, parent):
        self._forloop = forloop
        self.parent = parent

    def setup(self, seq):
        try:
            self.length = len(seq)
        except:
            self.length = 0

        self.index = 0
        for a in seq:
            self.index += 1
            yield a
        self._forloop._pop()

    index0 = property(lambda self: self.index - 1)
    first = property(lambda self: self.index == 1)
    last = property(lambda self: self.index == self.length)
    odd = property(lambda self: self.index % 2 == 1)
    even = property(lambda self: self.index % 2 == 0)
    parity = property(lambda self: ["odd", "even"][self.even])
    revindex0 = property(lambda self: self.length - self.index)
    revindex = property(lambda self: self.length - self.index + 1)


class BaseTemplate:
    def __init__(self, code, filename, filter, globals, builtins):
        self.filename = filename
        self.filter = filter
        self._globals = globals
        self._builtins = builtins
        if code:
            self.t = self._compile(code)
        else:
            self.t = lambda: ""

    def _compile(self, code):
        env = self.make_env(self._globals or {}, self._builtins)
        exec(code, env)
        # __template__ is a global function declared when executing "code"
        return env["__template__"]

    def __call__(self, *a, **kw):
        __hidetraceback__ = True  # noqa: F841
        return self.t(*a, **kw)

    def make_env(self, globals, builtins_):
        if sys.implementation.name == "pypy":
            # Pypy's `__builtins__` can't be overridden in exec. More details see issue #598.
            overridden_builtins = builtins.__dict__.keys() - builtins_.keys()

            def f(name, *args, **kwargs):
                raise NameError("name '%s' is not defined" % name)

            for name in overridden_builtins:
                if name not in globals:
                    globals[name] = partial(f, name)

        return dict(
            globals,
            __builtins__=builtins_,
            ForLoop=ForLoop,
            TemplateResult=TemplateResult,
            escape_=self._escape,
            join_=self._join,
        )

    def _join(self, *items):
        return "".join(items)

    def _escape(self, value, escape=False):
        if value is None:
            value = ""

        value = safeunicode(value)
        if escape and self.filter:
            value = self.filter(value)
        return value


class Template(BaseTemplate):
    CONTENT_TYPES = {
        ".html": "text/html; charset=utf-8",
        ".xhtml": "application/xhtml+xml; charset=utf-8",
        ".txt": "text/plain",
    }
    FILTERS = {".html": websafe, ".xhtml": websafe, ".xml": websafe}
    globals = {}

    def __init__(
        self,
        text,
        filename="<template>",
        filter=None,
        globals=None,
        builtins=None,
        extensions=None,
    ):
        self.extensions = extensions or []
        text = Template.normalize_text(text)
        code = self.compile_template(text, filename)

        _, ext = os.path.splitext(filename)
        filter = filter or self.FILTERS.get(ext, None)
        self.content_type = self.CONTENT_TYPES.get(ext, None)

        if globals is None:
            globals = self.globals
        if builtins is None:
            builtins = TEMPLATE_BUILTINS

        BaseTemplate.__init__(
            self,
            code=code,
            filename=filename,
            filter=filter,
            globals=globals,
            builtins=builtins,
        )

    def __repr__(self):
        """
        >>> Template(text='Template text', filename='burndown_chart.html')
        <Template burndown_chart.html>
        """
        return "<{} {}>".format(self.__class__.__name__, self.filename)

    def normalize_text(text):
        """Normalizes template text by correcting \r\n, tabs and BOM chars."""
        text = text.replace("\r\n", "\n").replace("\r", "\n").expandtabs()
        if not text.endswith("\n"):
            text += "\n"

        # ignore BOM chars at the beginning of template
        BOM = "\xef\xbb\xbf"
        if isinstance(text, str) and text.startswith(BOM):
            text = text[len(BOM) :]

        # support fort \$ for backward-compatibility
        text = text.replace(r"\$", "$$")
        return text

    normalize_text = staticmethod(normalize_text)

    def __call__(self, *a, **kw):
        __hidetraceback__ = True  # noqa: F841
        from . import webapi as web

        if "headers" in web.ctx and self.content_type:
            web.header("Content-Type", self.content_type, unique=True)

        return BaseTemplate.__call__(self, *a, **kw)

    def generate_code(text, filename, parser=None):
        # parse the text
        parser = parser or Parser()
        rootnode = parser.parse(text, filename)

        # generate python code from the parse tree
        code = rootnode.emit(indent="").strip()
        return safestr(code)

    generate_code = staticmethod(generate_code)

    def create_parser(self):
        p = Parser()
        for ext in self.extensions:
            p = ext(p)
        return p

    def compile_template(self, template_string, filename):
        code = Template.generate_code(
            template_string, filename, parser=self.create_parser()
        )

        def get_source_line(filename, lineno):
            try:
                lines = open(filename, encoding="utf-8").read().splitlines()
                return lines[lineno]
            except:
                return None

        try:
            # compile the code first to report the errors, if any, with the filename
            compiled_code = compile(code, filename, "exec")
        except SyntaxError as err:
            # display template line that caused the error along with the traceback.
            err.msg += "\n\nTemplate traceback:\n    File %s, line %s\n        %s" % (
                repr(err.filename),
                err.lineno,
                get_source_line(err.filename, err.lineno - 1),
            )

            raise

        # make sure code is safe
        ast_node = ast.parse(code, filename)
        SafeVisitor().walk(ast_node, filename)

        return compiled_code


class CompiledTemplate(Template):
    def __init__(self, f, filename):
        Template.__init__(self, "", filename)
        self.t = f

    def compile_template(self, *a):
        return None

    def _compile(self, *a):
        return None


class Render:
    """The most preferred way of using templates.

        render = web.template.render('templates')
        print render.foo()

    Optional parameter can be `base` can be used to pass output of
    every template through the base template.

        render = web.template.render('templates', base='layout')
    """

    def __init__(self, loc="templates", cache=None, base=None, **keywords):
        self._loc = loc
        self._keywords = keywords

        if cache is None:
            cache = not config.get("debug", False)

        if cache:
            self._cache = {}
        else:
            self._cache = None

        if base and not hasattr(base, "__call__"):
            # make base a function, so that it can be passed to sub-renders
            self._base = lambda page: self._template(base)(page)
        else:
            self._base = base

    def _add_global(self, obj, name=None):
        """Add a global to this rendering instance."""
        if "globals" not in self._keywords:
            self._keywords["globals"] = {}
        if not name:
            name = obj.__name__
        self._keywords["globals"][name] = obj

    def _lookup(self, name):
        path = os.path.join(self._loc, name)
        if os.path.isdir(path):
            return "dir", path
        else:
            path = self._findfile(path)
            if path:
                return "file", path
            else:
                return "none", None

    def _load_template(self, name):
        kind, path = self._lookup(name)

        if kind == "dir":
            return Render(
                path, cache=self._cache is not None, base=self._base, **self._keywords
            )
        elif kind == "file":
            with open(path, encoding="utf-8") as tmpl_file:
                return Template(tmpl_file.read(), filename=path, **self._keywords)
        else:
            raise AttributeError("No template named " + name)

    def _findfile(self, path_prefix):
        p = [
            f for f in glob.glob(path_prefix + ".*") if not f.endswith("~")
        ]  # skip backup files
        p.sort()  # sort the matches for deterministic order

        # support templates without extension (#364)
        # When no templates are found and a file is found with the exact name, use it.
        if not p and os.path.exists(path_prefix):
            p = [path_prefix]

        return p and p[0]

    def _template(self, name):
        if self._cache is not None:
            if name not in self._cache:
                self._cache[name] = self._load_template(name)
            return self._cache[name]
        else:
            return self._load_template(name)

    def __getattr__(self, name):
        t = self._template(name)
        if self._base and isinstance(t, Template):

            def template(*a, **kw):
                return self._base(t(*a, **kw))

            return template
        else:
            return self._template(name)


class GAE_Render(Render):
    # Render gets over-written. make a copy here.
    super = Render

    def __init__(self, loc, *a, **kw):
        GAE_Render.super.__init__(self, loc, *a, **kw)

        import types

        if isinstance(loc, types.ModuleType):
            self.mod = loc
        else:
            name = loc.rstrip("/").replace("/", ".")
            self.mod = __import__(name, None, None, ["x"])

        self.mod.__dict__.update(kw.get("builtins", TEMPLATE_BUILTINS))
        self.mod.__dict__.update(Template.globals)
        self.mod.__dict__.update(kw.get("globals", {}))

    def _load_template(self, name):
        t = getattr(self.mod, name)
        import types

        if isinstance(t, types.ModuleType):
            return GAE_Render(
                t, cache=self._cache is not None, base=self._base, **self._keywords
            )
        else:
            return t


render = Render
# setup render for Google App Engine.
try:
    from google import appengine  # noqa: F401

    render = Render = GAE_Render
except ImportError:
    pass


def frender(path, **keywords):
    """Creates a template from the given file path."""
    return Template(open(path, encoding="utf-8").read(), filename=path, **keywords)


def compile_templates(root):
    """Compiles templates to python code."""
    for dirpath, dirnames, filenames in os.walk(root):
        filenames = [
            f
            for f in filenames
            if not f.startswith(".")
            and not f.endswith("~")
            and not f.startswith("__init__.py")
        ]

        for d in dirnames[:]:
            if d.startswith("."):
                dirnames.remove(d)  # don't visit this dir

        out = open(os.path.join(dirpath, "__init__.py"), "w", encoding="utf-8")
        out.write(
            "from web.template import CompiledTemplate, ForLoop, TemplateResult\n\n"
        )
        if dirnames:
            out.write("import " + ", ".join(dirnames))
        out.write("\n")

        for f in filenames:
            path = os.path.join(dirpath, f)

            if "." in f:
                name, _ = f.split(".", 1)
            else:
                name = f

            text = open(path, encoding="utf-8").read()
            text = Template.normalize_text(text)
            code = Template.generate_code(text, path)

            code = code.replace("__template__", name, 1)

            out.write(code)

            out.write("\n\n")
            out.write("%s = CompiledTemplate(%s, %s)\n" % (name, name, repr(path)))
            out.write("join_ = %s._join; escape_ = %s._escape\n\n" % (name, name))

            # create template to make sure it compiles
            Template(open(path, encoding="utf-8").read(), path)
        out.close()


class ParseError(Exception):
    pass


class SecurityError(Exception):
    """The template seems to be trying to do something naughty."""

    pass


ALLOWED_AST_NODES = [
    "Add",
    "And",
    "Assign",
    "Attribute",
    "AugAssign",
    "AugLoad",
    "AugStore",
    "BinOp",
    "BitAnd",
    "BitOr",
    "BitXor",
    "BoolOp",
    "Break",
    "Call",
    "ClassDef",
    "Compare",
    "Constant",
    "Continue",
    "Del",
    "Delete",
    "Dict",
    "DictComp",
    "Div",
    "Ellipsis",
    "Eq",
    "ExceptHandler",
    "Expr",
    "Expression",
    "ExtSlice",
    "FloorDiv",
    "For",
    "FunctionDef",
    "GeneratorExp",
    "Gt",
    "GtE",
    "If",
    "IfExp",
    "In",
    "Index",
    "Interactive",
    "Invert",
    "Is",
    "IsNot",
    "JoinedStr",
    "LShift",
    "Lambda",
    "List",
    "ListComp",
    "Load",
    "Lt",
    "LtE",
    "Mod",
    "Module",
    "Mult",
    "Name",
    "NameConstant",
    "Not",
    "NotEq",
    "NotIn",
    "Num",
    "Or",
    "Param",
    "Pass",
    "Pow",
    "RShift",
    "Return",
    "Set",
    "SetComp",
    "Slice",
    "Store",
    "Str",
    "Sub",
    "Subscript",
    "Suite",
    "Tuple",
    "UAdd",
    "USub",
    "UnaryOp",
    "While",
    "With",
    "Yield",
    "alias",
    "arg",
    "arguments",
    "comprehension",
    "keyword",
]
# Assert Exec Global Import ImportFrom Print Raise Repr TryExcept TryFinally


class SafeVisitor(ast.NodeVisitor):
    """
    Make sure code is safe by walking through the AST.

    Code considered unsafe if:
        * it has restricted AST nodes (only nodes defined in ALLOWED_AST_NODES are allowed)
        * it is trying to assign to attributes
        * it is trying to access resricted attributes

    Adopted from http://www.zafar.se/bkz/uploads/safe.txt (public domain, Babar K. Zafar)
        * Using ast rather than compiler tree, for jython and Py3 support since Py2.6
        * Simplified with ast.NodeVisitor class
    """

    def __init__(self, *args, **kwargs):
        "Initialize visitor by generating callbacks for all AST node types."
        super().__init__(*args, **kwargs)
        self.errors = []

    def walk(self, tree, filename):
        "Validate each node in AST and raise SecurityError if the code is not safe."
        self.filename = filename
        self.visit(tree)
        if self.errors:
            raise SecurityError("\n".join([str(err) for err in self.errors]))

    def generic_visit(self, node):
        nodename = type(node).__name__
        if nodename not in ALLOWED_AST_NODES:
            self.fail_name(node, nodename)
        super().generic_visit(node)

    def visit_Attribute(self, node):
        attrname = self.get_node_attr(node)
        if self.is_unallowed_attr(attrname):
            self.fail_attribute(node, attrname)
        super().generic_visit(node)

    def visit_Assign(self, node):
        self.check_assign_targets(node)

    def visit_AugAssign(self, node):
        self.check_assign_target(node)

    def check_assign_targets(self, node):
        for target in node.targets:
            self.check_assign_target(target)
        super().generic_visit(node)

    def check_assign_target(self, targetnode):
        targetname = type(targetnode).__name__
        if targetname == "Attribute":
            attrname = self.get_node_attr(targetnode)
            self.fail_attribute(targetnode, attrname)

    # failure modes
    def fail_name(self, node, nodename):
        lineno = self.get_node_lineno(node)
        e = SecurityError(
            "%s:%d - execution of '%s' statements is denied"
            % (self.filename, lineno, nodename)
        )
        self.errors.append(e)

    def fail_attribute(self, node, attrname):
        lineno = self.get_node_lineno(node)
        e = SecurityError(
            "%s:%d - access to attribute '%s' is denied"
            % (self.filename, lineno, attrname)
        )
        self.errors.append(e)

    # helpers
    def is_unallowed_attr(self, name):
        return (
            name.startswith("_") or name.startswith("func_") or name.startswith("im_")
        )

    def get_node_attr(self, node):
        return "attr" in node._fields and node.attr or None

    def get_node_lineno(self, node):
        return (node.lineno) and node.lineno or 0


class TemplateResult(MutableMapping):
    """Dictionary like object for storing template output.

    The result of a template execution is usually a string, but sometimes it
    contains attributes set using $var. This class provides a simple
    dictionary like interface for storing the output of the template and the
    attributes. The output is stored with a special key __body__. Converting
    the TemplateResult to string or unicode returns the value of __body__.

    When the template is in execution, the output is generated part by part
    and those parts are combined at the end. Parts are added to the
    TemplateResult by calling the `extend` method and the parts are combined
    seamlessly when __body__ is accessed.

        >>> d = TemplateResult(__body__='hello, world', x='foo')
        >>> print(d)
        hello, world
        >>> d.x
        'foo'
        >>> d = TemplateResult()
        >>> d.extend([u'hello', u'world'])
        >>> d
        <TemplateResult: {'__body__': u'helloworld'}>
    """

    def __init__(self, *a, **kw):
        self.__dict__["_d"] = dict(*a, **kw)
        self._d.setdefault("__body__", "")

        self.__dict__["_parts"] = []
        self.__dict__["extend"] = self._parts.extend

        self._d.setdefault("__body__", None)

    def keys(self):
        return self._d.keys()

    def _prepare_body(self):
        """Prepare value of __body__ by joining parts."""
        if self._parts:
            value = "".join(self._parts)
            self._parts[:] = []
            body = self._d.get("__body__")
            if body:
                self._d["__body__"] = body + value
            else:
                self._d["__body__"] = value

    def __getitem__(self, name):
        if name == "__body__":
            self._prepare_body()
        return self._d[name]

    def __setitem__(self, name, value):
        if name == "__body__":
            self._prepare_body()
        return self._d.__setitem__(name, value)

    def __delitem__(self, name):
        if name == "__body__":
            self._prepare_body()
        return self._d.__delitem__(name)

    def __getattr__(self, key):
        try:
            return self[key]
        except KeyError as k:
            raise AttributeError(k)

    def __setattr__(self, key, value):
        self[key] = value

    def __delattr__(self, key):
        try:
            del self[key]
        except KeyError as k:
            raise AttributeError(k)

    def __unicode__(self):
        self._prepare_body()
        return self["__body__"]

    def __str__(self):
        self._prepare_body()
        return self["__body__"]

    def __repr__(self):
        self._prepare_body()
        return "<TemplateResult: %s>" % self._d

    def __len__(self):
        return self._d.__len__()

    def __iter__(self):
        for i in self._d.__iter__():
            if i == "__body__":
                self._prepare_body()
            yield i


def test():
    r"""Doctest for testing template module.

    Define a utility function to run template test.

        >>> class TestResult:
        ...     def __init__(self, t): self.t = t
        ...     def __getattr__(self, name): return getattr(self.t, name)
        ...     def __repr__(self): return str(self.t)
        ...
        >>> def t(code, **keywords):
        ...     tmpl = Template(code, **keywords)
        ...     return lambda *a, **kw: TestResult(tmpl(*a, **kw))
        ...

    Simple tests.

        >>> t('1')()
        u'1\n'
        >>> t('$def with ()\n1')()
        u'1\n'
        >>> t('$def with (a)\n$a')(1)
        u'1\n'
        >>> t('$def with (a=0)\n$a')(1)
        u'1\n'
        >>> t('$def with (a=0)\n$a')(a=1)
        u'1\n'

    Test complicated expressions.

        >>> t('$def with (x)\n$x.upper()')('hello')
        u'HELLO\n'
        >>> t('$(2 * 3 + 4 * 5)')()
        u'26\n'
        >>> t('${2 * 3 + 4 * 5}')()
        u'26\n'
        >>> t('$def with (limit)\nkeep $(limit)ing.')('go')
        u'keep going.\n'
        >>> t('$def with (a)\n$a.b[0]')(storage(b=[1]))
        u'1\n'

    Test html escaping.

        >>> t('$def with (x)\n$x', filename='a.html')('<html>')
        u'&lt;html&gt;\n'
        >>> t('$def with (x)\n$x', filename='a.txt')('<html>')
        u'<html>\n'

    Test if, for and while.

        >>> t('$if 1: 1')()
        u'1\n'
        >>> t('$if 1:\n    1')()
        u'1\n'
        >>> t('$if 1:\n    1\\')()
        u'1'
        >>> t('$if 0: 0\n$elif 1: 1')()
        u'1\n'
        >>> t('$if 0: 0\n$elif None: 0\n$else: 1')()
        u'1\n'
        >>> t('$if 0 < 1 and 1 < 2: 1')()
        u'1\n'
        >>> t('$for x in [1, 2, 3]: $x')()
        u'1\n2\n3\n'
        >>> t('$def with (d)\n$for k, v in d.items(): $k')({1: 1})
        u'1\n'
        >>> t('$for x in [1, 2, 3]:\n\t$x')()
        u'    1\n    2\n    3\n'
        >>> t('$def with (a)\n$while a and a.pop():1')([1, 2, 3])
        u'1\n1\n1\n'

    The space after : must be ignored.

        >>> t('$if True: foo')()
        u'foo\n'

    Test loop.xxx.

        >>> t("$for i in range(5):$loop.index, $loop.parity")()
        u'1, odd\n2, even\n3, odd\n4, even\n5, odd\n'
        >>> t("$for i in range(2):\n    $for j in range(2):$loop.parent.parity $loop.parity")()
        u'odd odd\nodd even\neven odd\neven even\n'

    Test assignment.

        >>> t('$ a = 1\n$a')()
        u'1\n'
        >>> t('$ a = [1]\n$a[0]')()
        u'1\n'
        >>> t('$ a = {1: 1}\n$list(a.keys())[0]')()
        u'1\n'
        >>> t('$ a = []\n$if not a: 1')()
        u'1\n'
        >>> t('$ a = {}\n$if not a: 1')()
        u'1\n'
        >>> t('$ a = -1\n$a')()
        u'-1\n'
        >>> t('$ a = "1"\n$a')()
        u'1\n'

    Test comments.

        >>> t('$# 0')()
        u'\n'
        >>> t('hello$#comment1\nhello$#comment2')()
        u'hello\nhello\n'
        >>> t('$#comment0\nhello$#comment1\nhello$#comment2')()
        u'\nhello\nhello\n'

    Test unicode.

        >>> t('$def with (a)\n$a')(u'\u203d')
        u'\u203d\n'
        >>> t(u'$def with (a)\n$a $:a')(u'\u203d')
        u'\u203d \u203d\n'
        >>> t(u'$def with ()\nfoo')()
        u'foo\n'
        >>> def f(x): return x
        ...
        >>> t(u'$def with (f)\n$:f("x")')(f)
        u'x\n'
        >>> t('$def with (f)\n$:f("x")')(f)
        u'x\n'

    Test dollar escaping.

        >>> t("Stop, $$money isn't evaluated.")()
        u"Stop, $money isn't evaluated.\n"
        >>> t("Stop, \$money isn't evaluated.")()
        u"Stop, $money isn't evaluated.\n"

    Test space sensitivity.

        >>> t('$def with (x)\n$x')(1)
        u'1\n'
        >>> t('$def with(x ,y)\n$x')(1, 1)
        u'1\n'
        >>> t('$(1 + 2*3 + 4)')()
        u'11\n'

    Make sure globals are working.

        >>> t('$x')()
        Traceback (most recent call last):
            ...
        NameError: global name 'x' is not defined
        >>> t('$x', globals={'x': 1})()
        u'1\n'

    Can't change globals.

        >>> t('$ x = 2\n$x', globals={'x': 1})()
        u'2\n'
        >>> t('$ x = x + 1\n$x', globals={'x': 1})()
        Traceback (most recent call last):
            ...
        UnboundLocalError: local variable 'x' referenced before assignment

    Make sure builtins are customizable.

        >>> t('$min(1, 2)')()
        u'1\n'
        >>> t('$min(1, 2)', builtins={})()
        Traceback (most recent call last):
            ...
        NameError: global name 'min' is not defined

    Test vars.

        >>> x = t('$var x: 1')()
        >>> x.x
        u'1'
        >>> x = t('$var x = 1')()
        >>> x.x
        1
        >>> x = t('$var x:  \n    foo\n    bar')()
        >>> x.x
        u'foo\nbar\n'

    Test BOM chars.

        >>> t('\xef\xbb\xbf$def with(x)\n$x')('foo')
        u'foo\n'

    Test for with weird cases.

        >>> t('$for i in range(10)[1:5]:\n    $i')()
        u'1\n2\n3\n4\n'
        >>> t("$for k, v in sorted({'a': 1, 'b': 2}.items()):\n    $k $v", globals={'sorted':sorted})()
        u'a 1\nb 2\n'

    Test for syntax error.

        >>> try:
        ...     t("$for k, v in ({'a': 1, 'b': 2}.items():\n    $k $v")()
        ... except SyntaxError:
        ...     print("OK")
        ... else:
        ...     print("Expected SyntaxError")
        ...
        OK

    Test datetime.

        >>> import datetime
        >>> t("$def with (date)\n$date.strftime('%m %Y')")(datetime.datetime(2009, 1, 1))
        u'01 2009\n'

    """
    pass


if __name__ == "__main__":
    if "--compile" in sys.argv:
        compile_templates(sys.argv[2])
    else:
        import doctest

        doctest.testmod()<|MERGE_RESOLUTION|>--- conflicted
+++ resolved
@@ -34,12 +34,7 @@
 import os
 import sys
 import tokenize
-<<<<<<< HEAD
-import builtins
-=======
-from io import open
 from functools import partial
->>>>>>> ecd9a8af
 
 from .net import websafe
 from .utils import re_compile, safestr, safeunicode, storage
