name: lint_python
on:
  pull_request:
  push:
    branches: [master]
  workflow_dispatch:

jobs:
  lint_python:
    runs-on: ubuntu-latest

    services:
      mariadb:
        image: mysql:8.0
        ports:
          - 3306:3306
        env:
          MYSQL_ROOT_PASSWORD: root
        options: --health-cmd "mysqladmin ping" --health-interval 10s --health-timeout 5s --health-retries 5

      postgres:
        image: postgres:latest
        env:
          POSTGRES_USER: postgres
          POSTGRES_PASSWORD: postgres
          POSTGRES_DB: postgres
        ports:
          - 5432:5432
        options: --health-cmd pg_isready --health-interval 10s --health-timeout 5s --health-retries 5

    strategy:
      fail-fast: false
      matrix:
<<<<<<< HEAD
        python-version: ["3.6", "3.7", "3.8", "3.9", "3.10", "pypy-3.9"]
=======
        # TODO: (cclauss) add pypy3  https://github.com/webpy/webpy/issues/598
        python-version: ["3.6", "3.7", "3.8", "3.9", "3.10", "3.11-dev"]  # , pypy3]
>>>>>>> c6b5656b

    steps:
      - uses: actions/checkout@v3
      - uses: actions/setup-python@v4
        with:
          python-version: ${{ matrix.python-version }}

      - run: pip install black codespell flake8 isort pytest
      - run: black --check .
      - run: codespell . --ignore-words-list=eith,gae --skip=./.*
      - run: flake8 --count --ignore=E203,E265,E722,E731,W503 --max-line-length=477 --show-source --statistics
      - run: isort --profile black .

      - name: "Install dependent Python modules for testing."
        run: pip install -r requirements.txt -r test_requirements.txt

      # Use the default MySQL server offered by Github Actions.
      - name: "Generate /tmp/my.cnf"
        run: echo -e "[client]\nhost=127.0.0.1\nport=3306\nuser=root\npassword='root'" > /tmp/my.cnf
      - name: "Create MySQL user and database used for testing."
        run: mysql --defaults-file=/tmp/my.cnf -e "create user 'scott'@'%' identified by 'tiger'; create database webpy; grant all privileges on webpy.* to 'scott'@'%' with grant option;"

      - name: "Create PostgreSQL user and database."
        run: |
          createdb -h localhost -U postgres webpy
          createuser -h localhost -U postgres -d scott
          psql -h localhost -U postgres -d postgres -c "ALTER USER scott WITH ENCRYPTED PASSWORD 'tiger'"
          psql -h localhost -U postgres -d postgres -c "ALTER DATABASE webpy OWNER TO scott"
        env:
          PGPASSWORD: postgres

      # Run pytest and get detailed output for easy debugging if test failed.
      # Env variables `WEBPY_DB_` are required for sql db connections.
      - run: pytest --capture=no --exitfirst --verbose .
        env:
          WEBPY_DB_HOST: 127.0.0.1
          WEBPY_DB_MYSQL_PORT: 3306
          WEBPY_DB_PG_PORT: 5432
          WEBPY_DB_NAME: webpy
          WEBPY_DB_USER: scott
          WEBPY_DB_PASSWORD: tiger<|MERGE_RESOLUTION|>--- conflicted
+++ resolved
@@ -31,12 +31,7 @@
     strategy:
       fail-fast: false
       matrix:
-<<<<<<< HEAD
-        python-version: ["3.6", "3.7", "3.8", "3.9", "3.10", "pypy-3.9"]
-=======
-        # TODO: (cclauss) add pypy3  https://github.com/webpy/webpy/issues/598
-        python-version: ["3.6", "3.7", "3.8", "3.9", "3.10", "3.11-dev"]  # , pypy3]
->>>>>>> c6b5656b
+        python-version: ["3.6", "3.7", "3.8", "3.9", "3.10", "3.11-dev", "pypy-3.9"]
 
     steps:
       - uses: actions/checkout@v3
