--- conflicted
+++ resolved
@@ -44,23 +44,6 @@
     "internalerror",
 ]
 
-<<<<<<< HEAD
-import sys, cgi, pprint, urllib
-from .utils import storage, storify, threadeddict, dictadd, intget, safestr
-
-from .py3helpers import PY2, urljoin, string_types
-
-try:
-    from urllib.parse import unquote, quote
-    from http.cookies import Morsel, SimpleCookie, CookieError
-except ImportError:
-    from urllib import unquote, quote
-    from Cookie import Morsel, SimpleCookie, CookieError
-
-from io import StringIO, BytesIO
-
-=======
->>>>>>> ace0f895
 config = storage()
 config.__doc__ = """
 A configuration object for various aspects of web.py.
