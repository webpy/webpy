#!/usr/bin/env python3
"""web.py: makes web apps (http://webpy.org)"""

<<<<<<< HEAD
from . import (
=======
from __future__ import generators

from . import (  # noqa: F401
>>>>>>> 2421a713
    db,
    debugerror,
    form,
    http,
    httpserver,
    net,
    session,
    template,
    utils,
    webapi,
    wsgi,
)
from .application import *  # noqa: F401,F403
from .db import *  # noqa: F401,F403
from .debugerror import *  # noqa: F401,F403
from .http import *  # noqa: F401,F403
from .httpserver import *  # noqa: F401,F403
from .net import *  # noqa: F401,F403
from .utils import *  # noqa: F401,F403
from .webapi import *  # noqa: F401,F403
from .wsgi import *  # noqa: F401,F403

__version__ = "0.50"
__author__ = [
    "Aaron Swartz <me@aaronsw.com>",
    "Anand Chitipothu <anandology@gmail.com>",
]
__license__ = "public domain"
__contributors__ = "see http://webpy.org/changes"<|MERGE_RESOLUTION|>--- conflicted
+++ resolved
@@ -1,13 +1,7 @@
 #!/usr/bin/env python3
 """web.py: makes web apps (http://webpy.org)"""
 
-<<<<<<< HEAD
-from . import (
-=======
-from __future__ import generators
-
 from . import (  # noqa: F401
->>>>>>> 2421a713
     db,
     debugerror,
     form,
